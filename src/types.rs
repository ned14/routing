--- conflicted
+++ resolved
@@ -251,18 +251,15 @@
         public_key : pmid.get_public_key(),
         public_sign_key : pmid.get_public_sign_key(),
         validation_token : pmid.get_validation_token(),
-        name : pmid.name()
+        name : pmid.get_name()
       }
     }
-<<<<<<< HEAD
 
     pub fn serialised_contents(&self)->Vec<u8> {
         let mut e = cbor::Encoder::from_memory();
         e.encode(&[&self]).unwrap();
         e.into_bytes()
     }
-=======
->>>>>>> ba3d1903
 }
 
 impl Encodable for PublicPmid {
@@ -322,17 +319,11 @@
       name : NameType::new(digest.0)
     }
   }
-<<<<<<< HEAD
-
-  pub fn name(&self) -> NameType {
-    self.name.clone()
-  }
-
-=======
+
   pub fn get_name(&self) -> NameType {
     self.name.clone()
   }
->>>>>>> ba3d1903
+
   pub fn get_public_key(&self) -> PublicKey {
     PublicKey::new(self.public_keys.1.clone())
   }
